# Copyright Amazon.com Inc. or its affiliates. All Rights Reserved.
#
# Licensed under the Apache License, Version 2.0 (the "License"). You
# may not use this file except in compliance with the License. A copy of
# the License is located at
#
#     http://aws.amazon.com/apache2.0/
#
# or in the "license" file accompanying this file. This file is
# distributed on an "AS IS" BASIS, WITHOUT WARRANTIES OR CONDITIONS OF
# ANY KIND, either express or implied. See the License for the specific
# language governing permissions and limitations under the License.

import cmath
import re
import sys
from collections import Counter, namedtuple
from concurrent.futures import ThreadPoolExecutor, as_completed

import numpy as np
import pytest
from braket.default_simulator import observables
from braket.device_schema.simulators import (
    GateModelSimulatorDeviceCapabilities,
    GateModelSimulatorDeviceParameters,
)
from braket.ir.jaqcd import (
    Amplitude,
    DensityMatrix,
    Expectation,
    Probability,
    StateVector,
    Variance,
)
from braket.ir.openqasm import Program as OpenQASMProgram
from braket.task_result import AdditionalMetadata, TaskMetadata

from braket.simulator_v2 import StateVectorSimulatorV2 as StateVectorSimulator

CircuitData = namedtuple("CircuitData", "circuit_ir probability_zero")


@pytest.fixture(
    params=[
        "OpenQASM",
    ]
)
def ir_type(request):
    return request.param


@pytest.fixture
def grcs_16_qubit(ir_type):
    return CircuitData(OpenQASMProgram(source="test/resources/grcs_16.qasm"), 0.0000062)


@pytest.fixture
def bell_ir(ir_type):
    return OpenQASMProgram(
        source="""
            OPENQASM 3.0;
            qubit[2] q;

            h q[0];
            cnot q[0], q[1];
            """
    )


@pytest.mark.parametrize("batch_size", [1])
def test_simulator_run_grcs_16(grcs_16_qubit, batch_size):
    simulator = StateVectorSimulator()
    result = simulator.run(grcs_16_qubit.circuit_ir, shots=0, batch_size=batch_size)
    state_vector = result.resultTypes[0].value
    assert cmath.isclose(abs(state_vector[0]) ** 2, grcs_16_qubit.probability_zero, abs_tol=1e-7)


@pytest.mark.parametrize("batch_size", [1])
def test_simulator_run_bell_pair(bell_ir, batch_size, caplog):
    simulator = StateVectorSimulator()
    shots_count = 10000
    result = simulator.run(bell_ir, shots=shots_count, batch_size=batch_size)

    assert all([len(measurement) == 2] for measurement in result.measurements)
    assert len(result.measurements) == shots_count
    counter = Counter(["".join([str(m) for m in measurement]) for measurement in result.measurements])
    assert counter.keys() == {"00", "11"}
    assert 0.4 < counter["00"] / (counter["00"] + counter["11"]) < 0.6
    assert 0.4 < counter["11"] / (counter["00"] + counter["11"]) < 0.6
    assert result.taskMetadata == TaskMetadata(
        id=result.taskMetadata.id,
        deviceId=StateVectorSimulator.DEVICE_ID,
        shots=shots_count,
    )
    assert result.additionalMetadata == AdditionalMetadata(action=bell_ir)
    assert not caplog.text


def test_properties():
    simulator = StateVectorSimulator()
    observables = ["x", "y", "z", "h", "i", "hermitian"]
    max_shots = sys.maxsize
    qubit_count = 32
    expected_properties = GateModelSimulatorDeviceCapabilities.parse_obj({
        "service": {
            "executionWindows": [
                {
                    "executionDay": "Everyday",
                    "windowStartHour": "00:00",
                    "windowEndHour": "23:59:59",
                }
            ],
            "shotsRange": [0, max_shots],
        },
        "action": {
            "braket.ir.openqasm.program": {
                "actionType": "braket.ir.openqasm.program",
                "version": ["1"],
                "supportedOperations": [
                    # OpenQASM primitives
                    "U",
                    "GPhase",
                    # builtin Braket gates
                    "ccnot",
                    "cnot",
                    "cphaseshift",
                    "cphaseshift00",
                    "cphaseshift01",
                    "cphaseshift10",
                    "cswap",
                    "cv",
                    "cy",
                    "cz",
                    "ecr",
                    "gpi",
                    "gpi2",
                    "h",
                    "i",
                    "iswap",
                    "ms",
                    "pswap",
                    "phaseshift",
                    "rx",
                    "ry",
                    "rz",
                    "s",
                    "si",
                    "swap",
                    "t",
                    "ti",
                    "unitary",
                    "v",
                    "vi",
                    "x",
                    "xx",
                    "xy",
                    "y",
                    "yy",
                    "z",
                    "zz",
                ],
                "supportedModifiers": [
                    {
                        "name": "ctrl",
                    },
                    {
                        "name": "negctrl",
                    },
                    {
                        "name": "pow",
                        "exponent_types": ["int", "float"],
                    },
                    {
                        "name": "inv",
                    },
                ],
<<<<<<< HEAD
                "supportedPragmas": [
                    "braket_unitary_matrix",
                    "braket_result_type_state_vector",
                    "braket_result_type_density_matrix",
                    "braket_result_type_sample",
                    "braket_result_type_expectation",
                    "braket_result_type_variance",
                    "braket_result_type_probability",
                    "braket_result_type_amplitude",
                ],
                "forbiddenPragmas": [
                    "braket_noise_amplitude_damping",
                    "braket_noise_bit_flip",
                    "braket_noise_depolarizing",
                    "braket_noise_kraus",
                    "braket_noise_pauli_channel",
                    "braket_noise_generalized_amplitude_damping",
                    "braket_noise_phase_flip",
                    "braket_noise_phase_damping",
                    "braket_noise_two_qubit_dephasing",
                    "braket_noise_two_qubit_depolarizing",
                    "braket_result_type_adjoint_gradient",
                ],
                "supportedResultTypes": [
                    {
                        "name": "Sample",
                        "observables": observables,
                        "minShots": 1,
                        "maxShots": max_shots,
                    },
                    {
                        "name": "Expectation",
                        "observables": observables,
                        "minShots": 0,
                        "maxShots": max_shots,
                    },
                    {
                        "name": "Variance",
                        "observables": observables,
                        "minShots": 0,
                        "maxShots": max_shots,
                    },
                    {
                        "name": "Probability",
                        "minShots": 0,
                        "maxShots": max_shots,
                    },
                    {"name": "StateVector", "minShots": 0, "maxShots": 0},
                    {
                        "name": "DensityMatrix",
                        "minShots": 0,
                        "maxShots": 0,
                    },
                    {"name": "Amplitude", "minShots": 0, "maxShots": 0},
                ],
                "supportPhysicalQubits": False,
                "supportsPartialVerbatimBox": False,
                "requiresContiguousQubitIndices": True,
                "requiresAllQubitsMeasurement": True,
                "supportsUnassignedMeasurements": True,
                "disabledQubitRewiringSupported": False,
=======
                "shotsRange": [0, max_shots],
            },
            "action": {
                "braket.ir.openqasm.program": {
                    "actionType": "braket.ir.openqasm.program",
                    "version": ["1"],
                    "supportedOperations": [
                        # OpenQASM primitives
                        "U",
                        "GPhase",
                        # builtin Braket gates
                        "ccnot",
                        "cnot",
                        "cphaseshift",
                        "cphaseshift00",
                        "cphaseshift01",
                        "cphaseshift10",
                        "cswap",
                        "cv",
                        "cy",
                        "cz",
                        "ecr",
                        "gpi",
                        "gpi2",
                        "h",
                        "i",
                        "iswap",
                        "ms",
                        "pswap",
                        "phaseshift",
                        "rx",
                        "ry",
                        "rz",
                        "s",
                        "si",
                        "swap",
                        "t",
                        "ti",
                        "unitary",
                        "v",
                        "vi",
                        "x",
                        "xx",
                        "xy",
                        "y",
                        "yy",
                        "z",
                        "zz",
                    ],
                    "supportedModifiers": [
                        {
                            "name": "ctrl",
                        },
                        {
                            "name": "negctrl",
                        },
                        {
                            "name": "pow",
                            "exponent_types": ["int", "float"],
                        },
                        {
                            "name": "inv",
                        },
                    ],
                    "supportedPragmas": [
                        "braket_unitary_matrix",
                        "braket_result_type_state_vector",
                        "braket_result_type_density_matrix",
                        "braket_result_type_sample",
                        "braket_result_type_expectation",
                        "braket_result_type_variance",
                        "braket_result_type_probability",
                        "braket_result_type_amplitude",
                    ],
                    "forbiddenPragmas": [
                        "braket_noise_amplitude_damping",
                        "braket_noise_bit_flip",
                        "braket_noise_depolarizing",
                        "braket_noise_kraus",
                        "braket_noise_pauli_channel",
                        "braket_noise_generalized_amplitude_damping",
                        "braket_noise_phase_flip",
                        "braket_noise_phase_damping",
                        "braket_noise_two_qubit_dephasing",
                        "braket_noise_two_qubit_depolarizing",
                        "braket_result_type_adjoint_gradient",
                    ],
                    "supportedResultTypes": [
                        {
                            "name": "Sample",
                            "observables": observables,
                            "minShots": 1,
                            "maxShots": max_shots,
                        },
                        {
                            "name": "Expectation",
                            "observables": observables,
                            "minShots": 0,
                            "maxShots": max_shots,
                        },
                        {
                            "name": "Variance",
                            "observables": observables,
                            "minShots": 0,
                            "maxShots": max_shots,
                        },
                        {
                            "name": "Probability",
                            "minShots": 0,
                            "maxShots": max_shots,
                        },
                        {"name": "StateVector", "minShots": 0, "maxShots": 0},
                        {
                            "name": "DensityMatrix",
                            "minShots": 0,
                            "maxShots": 0,
                        },
                        {"name": "Amplitude", "minShots": 0, "maxShots": 0},
                    ],
                    "supportPhysicalQubits": False,
                    "supportsPartialVerbatimBox": False,
                    "requiresContiguousQubitIndices": True,
                    "requiresAllQubitsMeasurement": True,
                    "supportsUnassignedMeasurements": True,
                    "disabledQubitRewiringSupported": False,
                },
>>>>>>> 8b38551a
            },
        },
        "paradigm": {"qubitCount": qubit_count},
        "deviceParameters": GateModelSimulatorDeviceParameters.schema(),
    })
    assert simulator.properties == expected_properties


@pytest.fixture
def sv_adder():
    return """
    OPENQASM 3;

    input uint[4] a_in;
    input uint[4] b_in;

    gate majority a, b, c {
        cnot c, b;
        cnot c, a;
        ccnot a, b, c;
    }

    gate unmaj a, b, c {
        ccnot a, b, c;
        cnot c, a;
        cnot a, b;
    }

    qubit cin;
    qubit[4] a;
    qubit[4] b;
    qubit cout;

    // set input states
    for int[8] i in [0: 3] {
      if(bool(a_in[i])) x a[i];
      if(bool(b_in[i])) x b[i];
    }

    // add a to b, storing result in b
    majority cin, b[3], a[3];
    for int[8] i in [3: -1: 1] { majority a[i], b[i - 1], a[i - 1]; }
    cnot a[0], cout;
    for int[8] i in [1: 3] { unmaj a[i], b[i - 1], a[i - 1]; }
    unmaj cin, b[3], a[3];

    // todo: subtle bug when trying to get a result type for both at once
    #pragma braket result probability cout, b
    #pragma braket result probability cout
    #pragma braket result probability b
    """


def test_gphase():
    qasm = """
    qubit[2] qs;

    int[8] two = 2;

    gate x a { U(π, 0, π) a; }
    gate cx c, a { ctrl @ x c, a; }
    gate phase c, a {
        gphase(π/2);
        pow(1) @ ctrl(two) @ gphase(π) c, a;
    }
    gate h a { U(π/2, 0, π) a; }

    inv @ U(π/2, 0, π) qs[0];
    cx qs[0], qs[1];
    phase qs[0], qs[1];

    gphase(π);
    inv @ gphase(π / 2);
    negctrl @ ctrl @ gphase(2 * π) qs[0], qs[1];

    #pragma braket result amplitude '00', '01', '10', '11'
    """
    simulator = StateVectorSimulator()
    result = simulator.run(OpenQASMProgram(source=qasm), shots=0)
    sv = [result.resultTypes[0].value[state] for state in ("00", "01", "10", "11")]
    assert np.allclose(sv, [-1 / np.sqrt(2), 0, 0, 1 / np.sqrt(2)])


def test_adder(sv_adder):
    simulator = StateVectorSimulator()
    inputs = {"a_in": 7, "b_in": 3}
    result = simulator.run(OpenQASMProgram(source=sv_adder, inputs=inputs), shots=100)
    assert result.resultTypes[0] == Probability(targets=[9, 5, 6, 7, 8])


def test_adder_analytic(sv_adder):
    simulator = StateVectorSimulator()
    inputs = {"a_in": 7, "b_in": 3}
    result = simulator.run(OpenQASMProgram(source=sv_adder, inputs=inputs))
    expected_probs = np.zeros(2**5)
    expected_probs[10] = 1
    probs = np.outer(result.resultTypes[1].value, result.resultTypes[2].value).flatten()
    assert np.allclose(probs, expected_probs)


def test_result_types_analytic():
    simulator = StateVectorSimulator()
    qasm = """
    qubit[3] q;
    bit[3] c;

    h q[0];
    cnot q[0], q[1];
    cnot q[1], q[2];
    x q[2];

    // {{ 001: .5, 110: .5 }}

    #pragma braket result state_vector
    #pragma braket result probability
    #pragma braket result probability all
    #pragma braket result probability q
    #pragma braket result probability q[0]
    #pragma braket result probability q[0:1]
    #pragma braket result probability q[{0, 2, 1}]
    #pragma braket result amplitude "001", "110"
    #pragma braket result density_matrix
    #pragma braket result density_matrix q
    #pragma braket result density_matrix q[0]
    #pragma braket result density_matrix q[0:1]
    #pragma braket result density_matrix q[0], q[1]
    #pragma braket result density_matrix q[{0, 2, 1}]
    #pragma braket result expectation z(q[0])
    #pragma braket result expectation x all
    #pragma braket result expectation y all
    #pragma braket result variance x(q[0]) @ z(q[2]) @ h(q[1])
    #pragma braket result expectation hermitian([[0, -1im], [0 + 1im, 0]]) q[0]
    """
    program = OpenQASMProgram(source=qasm)
    result = simulator.run(program, shots=0)

    result_types = result.resultTypes

    assert result_types[0].type == StateVector()
    assert result_types[1].type == Probability()
    assert result_types[2].type == Probability()
    assert result_types[3].type == Probability(targets=(0, 1, 2))
    assert result_types[4].type == Probability(targets=(0,))
    assert result_types[5].type == Probability(targets=(0, 1))
    assert result_types[6].type == Probability(targets=(0, 2, 1))
    assert result_types[7].type == Amplitude(states=("001", "110"))
    assert result_types[8].type == DensityMatrix()
    assert result_types[9].type == DensityMatrix(targets=(0, 1, 2))
    assert result_types[10].type == DensityMatrix(targets=(0,))
    assert result_types[11].type == DensityMatrix(targets=(0, 1))
    assert result_types[12].type == DensityMatrix(targets=(0, 1))
    assert result_types[13].type == DensityMatrix(targets=(0, 2, 1))
    assert result_types[14].type == Expectation(observable=("z",), targets=(0,))
    assert result_types[15].type == Expectation(observable=("x",))
    assert result_types[16].type == Expectation(observable=("y",))
    assert result_types[17].type == Variance(observable=("x", "z", "h"), targets=(0, 2, 1))
    assert result_types[18].type == Expectation(
        observable=([[[0, 0], [0, -1]], [[0, 1], [0, 0]]],),
        targets=(0,),
    )

    assert np.allclose(
        result_types[0].value,
        [0, 1 / np.sqrt(2), 0, 0, 0, 0, 1 / np.sqrt(2), 0],
    )
    assert np.allclose(
        result_types[1].value,
        [0, 0.5, 0, 0, 0, 0, 0.5, 0],
    )
    assert np.allclose(
        result_types[2].value,
        [0, 0.5, 0, 0, 0, 0, 0.5, 0],
    )
    assert np.allclose(
        result_types[3].value,
        [0, 0.5, 0, 0, 0, 0, 0.5, 0],
    )
    assert np.allclose(
        result_types[4].value,
        [0.5, 0.5],
    )
    assert np.allclose(
        result_types[5].value,
        [0.5, 0, 0, 0.5],
    )
    assert np.allclose(
        result_types[6].value,
        [0, 0, 0.5, 0, 0, 0.5, 0, 0],
    )
    assert np.isclose(result_types[7].value["001"], 1 / np.sqrt(2))
    assert np.isclose(result_types[7].value["110"], 1 / np.sqrt(2))
    assert np.allclose(
        result_types[8].value,
        [
            [0, 0, 0, 0, 0, 0, 0, 0],
            [0, 0.5, 0, 0, 0, 0, 0.5, 0],
            [0, 0, 0, 0, 0, 0, 0, 0],
            [0, 0, 0, 0, 0, 0, 0, 0],
            [0, 0, 0, 0, 0, 0, 0, 0],
            [0, 0, 0, 0, 0, 0, 0, 0],
            [0, 0.5, 0, 0, 0, 0, 0.5, 0],
            [0, 0, 0, 0, 0, 0, 0, 0],
        ],
    )
    assert np.allclose(
        result_types[9].value,
        [
            [0, 0, 0, 0, 0, 0, 0, 0],
            [0, 0.5, 0, 0, 0, 0, 0.5, 0],
            [0, 0, 0, 0, 0, 0, 0, 0],
            [0, 0, 0, 0, 0, 0, 0, 0],
            [0, 0, 0, 0, 0, 0, 0, 0],
            [0, 0, 0, 0, 0, 0, 0, 0],
            [0, 0.5, 0, 0, 0, 0, 0.5, 0],
            [0, 0, 0, 0, 0, 0, 0, 0],
        ],
    )
    assert np.allclose(
        result_types[10].value,
        np.eye(2) * 0.5,
    )
    assert np.allclose(
        result_types[11].value,
        [[0.5, 0, 0, 0], [0, 0, 0, 0], [0, 0, 0, 0], [0, 0, 0, 0.5]],
    )
    assert np.allclose(
        result_types[12].value,
        [[0.5, 0, 0, 0], [0, 0, 0, 0], [0, 0, 0, 0], [0, 0, 0, 0.5]],
    )
    assert np.allclose(
        result_types[13].value,
        [
            [0, 0, 0, 0, 0, 0, 0, 0],
            [0, 0, 0, 0, 0, 0, 0, 0],
            [0, 0, 0.5, 0, 0, 0.5, 0, 0],
            [0, 0, 0, 0, 0, 0, 0, 0],
            [0, 0, 0, 0, 0, 0, 0, 0],
            [0, 0, 0.5, 0, 0, 0.5, 0, 0],
            [0, 0, 0, 0, 0, 0, 0, 0],
            [0, 0, 0, 0, 0, 0, 0, 0],
        ],
    )
    assert np.allclose(result_types[14].value, 0)
    assert np.allclose(result_types[14].value, 0)
    assert np.allclose(result_types[15].value, [0, 0, 0])
    assert np.allclose(result_types[16].value, [0, 0, 0])
    assert np.allclose(result_types[17].value, 1)
    assert np.allclose(result_types[18].value, 0)


def test_invalid_standard_observable_target():
    qasm = """
    qubit[2] qs;
    #pragma braket result variance x(qs)
    """
    simulator = StateVectorSimulator()
    program = OpenQASMProgram(source=qasm)

    must_be_one_qubit = "Standard observable target must be exactly 1 qubit."

    with pytest.raises(ValueError, match=must_be_one_qubit):
        simulator.run(program, shots=0)


@pytest.mark.parametrize("shots", [0, 10])
def test_invalid_hermitian_target(shots):
    qasm = """
    OPENQASM 3.0;
    qubit[3] q;
    i q;
    // # noqa: E501
    #pragma braket result expectation hermitian([[-6+0im, 2+1im, -3+0im, -5+2im], [2-1im, 0im, 2-1im, -5+4im], [-3+0im, 2+1im, 0im, -4+3im], [-5-2im, -5-4im, -4-3im, -6+0im]]) q[0]
    """
    simulator = StateVectorSimulator()
    program = OpenQASMProgram(source=qasm)

    invalid_observable = re.escape(
        "Invalid observable specified: ["
        "[[-6.0, 0.0], [2.0, 1.0], [-3.0, 0.0], [-5.0, 2.0]], "
        "[[2.0, -1.0], [0.0, 0.0], [2.0, -1.0], [-5.0, 4.0]], "
        "[[-3.0, 0.0], [2.0, 1.0], [0.0, 0.0], [-4.0, 3.0]], "
        "[[-5.0, -2.0], [-5.0, -4.0], [-4.0, -3.0], [-6.0, 0.0]]"
        "], targets: [0]"
    )

    with pytest.raises(ValueError, match=invalid_observable):
        simulator.run(program, shots=shots)


@pytest.fixture
def bell_ir_with_result(ir_type):
    def _bell_ir_with_result(targets=None):
        if targets is None:
            observable_string = "x all"
        elif len(targets) == 1:
            observable_string = f"x(q[{targets[0]}])"
        else:
            raise ValueError("bad test")

        return OpenQASMProgram(
            source=f"""
            qubit[2] q;

            h q[0];
            cnot q[0], q[1];

            #pragma braket result amplitude "11"
            #pragma braket result expectation {observable_string}
            """
        )

    return _bell_ir_with_result


@pytest.fixture
def circuit_noise(ir_type):
    return OpenQASMProgram(
        source="""
        OPENQASM 3.0;
        qubit[2] q;
        h q[0];
        cnot q[0], q[1];
        #pragma braket noise bit_flip(.15) q[0]
        #pragma braket result probability q[0]
        """
    )


def test_simulator_identity(caplog):
    simulator = StateVectorSimulator()
    shots_count = 1000
    programs = (
        OpenQASMProgram(
            source="""
            qubit[2] q;
            i q;
            """
        ),
    )
    for program in programs:
        result = simulator.run(
            program,
            shots=shots_count,
<<<<<<< HEAD
=======
        )
        counter = Counter(
            [
                "".join([str(m) for m in measurement])
                for measurement in result.measurements
            ]
>>>>>>> 8b38551a
        )
        counter = Counter(["".join([str(m) for m in measurement]) for measurement in result.measurements])
        assert counter.keys() == {"00"}
        assert counter["00"] == shots_count
    assert not caplog.text


def test_simulator_instructions_not_supported(circuit_noise):
    simulator = StateVectorSimulator()
    no_noise = re.escape(
        "Noise instructions are not supported by the state vector simulator (by default). "
        'You need to use the density matrix simulator: LocalSimulator("braket_dm_v2").'
    )
    with pytest.raises(TypeError, match=no_noise):
        simulator.run(circuit_noise, shots=0)


def test_simulator_run_no_results_no_shots(bell_ir):
    simulator = StateVectorSimulator()
    with pytest.raises(ValueError):
        simulator.run(bell_ir, shots=0)


def test_simulator_run_amplitude_shots():
    simulator = StateVectorSimulator()
    qasm = OpenQASMProgram(
        source="""
        qubit q;
        h q;
        #pragma braket result amplitude "00"
        """
    )
    with pytest.raises(ValueError):
        simulator.run(qasm, shots=100)


def test_simulator_run_amplitude_no_shots_invalid_states():
    simulator = StateVectorSimulator()
    qasm = OpenQASMProgram(
        source="""
        qubit[2] q;
        h q[0];
        i q[1];
        #pragma braket result amplitude "0"
        """
    )
    with pytest.raises(ValueError):
        simulator.run(qasm, shots=0)


def test_simulator_run_statevector_shots():
    simulator = StateVectorSimulator()
    qasm = OpenQASMProgram(
        source="""
        qubit q;
        h q;
        #pragma braket result state_vector
        """
    )
    with pytest.raises(ValueError):
        simulator.run(qasm, shots=100)


def test_simulator_run_result_types_shots(caplog):
    simulator = StateVectorSimulator()
    qasm = OpenQASMProgram(
        source="""
        qubit[2] qs;
        h qs[0];
        cnot qs[0], qs[1];
        #pragma braket result expectation x(qs[1])
        """
    )
    shots_count = 100
    qasm_result = simulator.run(qasm, shots=shots_count)
    for result in (qasm_result,):
        assert all([len(measurement) == 2] for measurement in result.measurements)
        assert len(result.measurements) == shots_count
        assert result.measuredQubits == [0, 1]
    # qasm_result.resultTypes carries info back to the BDK to calculate results
    assert not caplog.text


def test_simulator_run_result_types_shots_basis_rotation_gates(caplog):
    simulator = StateVectorSimulator()
    qasm = OpenQASMProgram(
        source="""
        qubit[2] q;
        h q[0];
        cnot q[0], q[1];
        #pragma braket result expectation x(q[1])
        """
    )
    shots_count = 1000
    qasm_result = simulator.run(qasm, shots=shots_count)
    for result in (qasm_result,):
        assert all([len(measurement) == 2] for measurement in result.measurements)
        assert len(result.measurements) == shots_count
        assert result.measuredQubits == [0, 1]
    assert not caplog.text


@pytest.mark.parametrize(
    "ir, qubit_count",
    [
        [
            OpenQASMProgram(
                source="""
                qubit[2] q;
                z q;
                #pragma braket result expectation z(q[2])
                """
            ),
            None,
        ],
    ],
)
def test_simulator_run_observable_references_invalid_qubit(ir, qubit_count):
    simulator = StateVectorSimulator()
    shots_count = 0
    # index error since you're indexing from a logical qubit
    with pytest.raises(IndexError):
        simulator.run(ir, shots=shots_count)


@pytest.mark.parametrize("batch_size", [1])
@pytest.mark.parametrize("targets", [(None), ([1]), ([0])])
def test_simulator_bell_pair_result_types(bell_ir_with_result, targets, batch_size, caplog):
    simulator = StateVectorSimulator()
    ir = bell_ir_with_result(targets)
    result = simulator.run(ir, shots=0, batch_size=batch_size)
    assert len(result.resultTypes) == 2
    assert result.resultTypes[0].type == Amplitude(states=["11"])
    assert np.isclose(result.resultTypes[0].value["11"], 1 / np.sqrt(2))
    expected_expectation = Expectation(observable=["x"], targets=targets)
    assert result.resultTypes[1].type == expected_expectation
    assert np.allclose(result.resultTypes[1].value, 0 if targets else [0, 0])
    assert result.taskMetadata == TaskMetadata(
        id=result.taskMetadata.id,
        deviceId=StateVectorSimulator.DEVICE_ID,
        shots=0,
    )
    assert result.additionalMetadata == AdditionalMetadata(action=ir)
    assert not caplog.text


def test_simulator_fails_samples_0_shots():
    simulator = StateVectorSimulator()
    qasm = OpenQASMProgram(
        source="""
        qubit q;
        h q;
        #pragma braket result sample x(q)
        """
    )
    with pytest.raises(ValueError):
        simulator.run(qasm, shots=0)


@pytest.mark.parametrize(
    "result_types,expected",
    [
        (
            """
            #pragma braket result expectation x(q[1])
            #pragma braket result variance x(q[1])
            """,
            [0, 1],
        ),
        (
            """
            #pragma braket result expectation x all
            #pragma braket result variance x(q[1])
            """,
            [[0, 0], 1],
        ),
        (
            """
            #pragma braket result expectation hermitian([[0, 1], [1, 0]]) q[1]
            #pragma braket result variance hermitian([[0, 1], [1, 0]]) q[1]
            """,
            [0, 1],
        ),
        (
            """
            #pragma braket result expectation x(q[0]) @ hermitian([[0, 1], [1, 0]]) q[1]
            #pragma braket result expectation x(q[0]) @ hermitian([[0, 1], [1, 0]]) q[1]
            """,
            [1, 1],
        ),
        (
            """
            #pragma braket result variance x(q[1])
            #pragma braket result expectation x all
            #pragma braket result expectation x(q[0]) @ hermitian([[0, 1], [1, 0]]) q[1]
            """,
            [1, [0, 0], 1],
        ),
    ],
)
def test_simulator_valid_observables_qasm(result_types, expected, caplog):
    simulator = StateVectorSimulator()
    prog = OpenQASMProgram(
        source=f"""
        qubit[2] q;
        h q[0];
        cnot q[0], q[1];
        {result_types}
        """
    )
    result = simulator.run(prog, shots=0)
    for i in range(len(result_types.split("\n")) - 2):
        assert np.allclose(result.resultTypes[i].value, expected[i])
    assert not caplog.text


def test_observable_hash_tensor_product():
    matrix = np.eye(4)
    obs = observables.TensorProduct([
        observables.PauliX([0]),
        observables.Hermitian(matrix, [1, 2]),
        observables.PauliY([1]),
    ])
    hash_dict = StateVectorSimulator._observable_hash(obs)
    matrix_hash = hash_dict[1]
    assert hash_dict == {
        0: "PauliX",
        1: matrix_hash,
        2: matrix_hash,
        3: "PauliY",
    }


def test_basis_rotation(caplog):
    qasm = """
    qubit q;
    qubit[2] qs;
    i q;
    h qs;
    #pragma braket result expectation x(q[0])
    #pragma braket result expectation x(qs[0]) @ i(qs[1])
    #pragma braket result variance x(q[0])
    """
    simulator = StateVectorSimulator()
    result = simulator.run(OpenQASMProgram(source=qasm), shots=1000)
    measurements = np.array(result.measurements, dtype=int)
    assert 400 < np.sum(measurements, axis=0)[0] < 600
    assert np.sum(measurements, axis=0)[1] == 0
    assert 400 < np.sum(measurements, axis=0)[2] < 600
    assert not caplog.text


def test_basis_rotation_all(caplog):
    qasm = """
    qubit q;
    qubit[2] qs;
    h q;
    h qs;
    #pragma braket result variance x all
    """
    simulator = StateVectorSimulator()
    result = simulator.run(OpenQASMProgram(source=qasm), shots=1000)
    measurements = np.array(result.measurements, dtype=int)
    assert np.array_equal(measurements, np.zeros([1000, 3]))


@pytest.mark.parametrize(
    "qasm, error_string",
    [
        (
            """
        qubit[2] q;
        i q;
        #pragma braket result expectation x(q[0])
        // # noqa: E501
        #pragma braket result expectation hermitian([[-6+0im, 2+1im, -3+0im, -5+2im], [2-1im, 0im, 2-1im, -5+4im], [-3+0im, 2+1im, 0im, -4+3im], [-5-2im, -5-4im, -4-3im, -6+0im]]) q[0:1]
        """,
            "Qubit part of incompatible results targets",
        ),
        (
            """
        qubit[2] q;
        i q;
        // # noqa: E501
        // # noqa: E501
        #pragma braket result expectation hermitian([[-6+0im, 2+1im, -3+0im, -5+2im], [2-1im, 0im, 2-1im, -5+4im], [-3+0im, 2+1im, 0im, -4+3im], [-5-2im, -5-4im, -4-3im, -6+0im]]) q[0:1]
        // # noqa: E501
        #pragma braket result expectation hermitian([[-5+0im, 2+1im, -3+0im, -5+2im], [2-1im, 0im, 2-1im, -5+4im], [-3+0im, 2+1im, 0im, -4+3im], [-5-2im, -5-4im, -4-3im, -6+0im]]) q[0:1]
        """,
            "Conflicting result types applied to a single qubit",
        ),
        (
            """
        qubit[2] q;
        i q;
        #pragma braket result expectation x(q[0])
        #pragma braket result expectation z(q[0])
        """,
            "Conflicting result types applied to a single qubit",
        ),
    ],
)
def test_partially_overlapping_basis_rotation(qasm, error_string):
    with pytest.raises(ValueError, match=error_string):
        simulator = StateVectorSimulator()
        simulator.run(OpenQASMProgram(source=qasm), shots=1000)


def test_sample(caplog):
    qasm = """
    qubit[2] qs;
    i qs;
    #pragma braket result sample x(qs[0]) @ i(qs[1])
    """
    simulator = StateVectorSimulator()
    result = simulator.run(OpenQASMProgram(source=qasm), shots=1000)
    measurements = np.array(result.measurements, dtype=int)
    assert 400 < np.sum(measurements, axis=0)[0] < 600
    assert np.sum(measurements, axis=0)[1] == 0
    assert not caplog.text


def test_adjoint_gradient_pragma_sv1():
    simulator = StateVectorSimulator()
    prog = OpenQASMProgram(
        source="""
        input float alpha;
        input float beta;
        qubit[1] q;
        h q[0];
        #pragma braket result adjoint_gradient h(q[0]) alpha, beta
        """,
        inputs={"alpha": 0.2, "beta": 0.3},
    )
    ag_not_supported = "Result type adjoint_gradient is not supported."

    with pytest.raises(TypeError, match=ag_not_supported):
        simulator.run(prog, shots=0)


def test_missing_input():
    qasm = """
    input int[8] in_int;
    int[8] doubled;

    doubled = in_int * 2;
    qubit q;
    rx(doubled) q;
    """
    simulator = StateVectorSimulator()
    missing_input = "Missing input variable 'in_int'."
    with pytest.raises(NameError, match=missing_input):
        simulator.run(OpenQASMProgram(source=qasm), shots=1000)


def test_measure_targets():
    qasm = """
    qubit[2] q;
    bit[1] b;
    h q[0];
    cnot q[0], q[1];
    b[0] = measure q[0];
    """
    simulator = StateVectorSimulator()
    result = simulator.run(OpenQASMProgram(source=qasm), shots=1000)
    measurements = np.array(result.measurements, dtype=int)
    assert 400 < np.sum(measurements, axis=0)[0] < 600
    assert len(measurements[0]) == 1
    assert result.measuredQubits == [0]


def test_measure_no_gates():
    qasm = """
    bit[4] b;
    qubit[4] q;
    b[0] = measure q[0];
    b[1] = measure q[1];
    b[2] = measure q[2];
    b[3] = measure q[3];
    """
    simulator = StateVectorSimulator()
    result = simulator.run(OpenQASMProgram(source=qasm), shots=1000)
    measurements = np.array(result.measurements, dtype=int)
    assert np.all(measurements == np.zeros((1000, 4)))
    # assert np.sum(measurements, axis=0)[2] == 0
    # assert len(measurements[0]) == 4
    assert result.measuredQubits == [0, 1, 2, 3]


def test_measure_with_qubits_not_used():
    qasm = """
    bit[4] b;
    qubit[4] q;
    h q[0];
    cnot q[0], q[1];
    b = measure q;
    """
    simulator = StateVectorSimulator()
    result = simulator.run(OpenQASMProgram(source=qasm), shots=1000)
    measurements = np.array(result.measurements, dtype=int)
    assert 400 < np.sum(measurements, axis=0)[0] < 600
    assert 400 < np.sum(measurements, axis=0)[1] < 600
    assert np.sum(measurements, axis=0)[2] == 0
    assert np.sum(measurements, axis=0)[3] == 0
    assert len(measurements[0]) == 4
    assert result.measuredQubits == [0, 1, 2, 3]


@pytest.mark.parametrize(
    "operation, state_vector",
    [
        ["rx(π) q[0];", [0, -1j]],
        ["rx(pi) q[0];", [0, -1j]],
        ["rx(ℇ) q[0];", [0.21007866, -0.97768449j]],
        ["rx(euler) q[0];", [0.21007866, -0.97768449j]],
        ["rx(τ) q[0];", [-1, 0]],
        ["rx(tau) q[0];", [-1, 0]],
        ["rx(pi + pi) q[0];", [-1, 0]],
        ["rx(pi - pi) q[0];", [1, 0]],
        ["rx(-pi + pi) q[0];", [1, 0]],
        ["rx(pi * 2) q[0];", [-1, 0]],
        ["rx(pi / 2) q[0];", [0.70710678, -0.70710678j]],
        ["rx(-pi / 2) q[0];", [0.70710678, 0.70710678j]],
        ["rx(-pi) q[0];", [0, 1j]],
        ["rx(pi + 2 * pi) q[0];", [0, 1j]],
        ["rx(pi + pi / 2) q[0];", [-0.70710678, -0.70710678j]],
        ["rx((pi / 4) + (pi / 2) / 2) q[0];", [0.70710678, -0.70710678j]],
        ["rx(0) q[0];", [1, 0]],
        ["rx(0 + 0) q[0];", [1, 0]],
        ["rx((1.1 + 2.04) / 2) q[0];", [0.70738827, -0.70682518j]],
        ["rx((6 - 2.86) * 0.5) q[0];", [0.70738827, -0.70682518j]],
        ["rx(pi ** 2) q[0];", [0.22058404, 0.97536797j]],
    ],
)
def test_rotation_parameter_expressions(operation, state_vector):
    qasm = f"""
    OPENQASM 3.0;
    bit[1] b;
    qubit[1] q;
    {operation}
    #pragma braket result state_vector
    """
    simulator = StateVectorSimulator()
    result = simulator.run(OpenQASMProgram(source=qasm), shots=0)
    assert result.resultTypes[0].type == StateVector()
    assert np.allclose(result.resultTypes[0].value, np.array(state_vector))


@pytest.mark.parametrize(
    "jaqcd_string, oq3_pragma, jaqcd_type",
    [
        ["statevector", "state_vector", StateVector()],
        ["densitymatrix", "density_matrix", DensityMatrix()],
        ["probability", "probability", Probability()],
    ],
)
def test_simulator_analytic_value_type(jaqcd_string, oq3_pragma, jaqcd_type):
    simulator = StateVectorSimulator()
    qasm = OpenQASMProgram(
        source=f"""
        qubit q;
        h q;
        #pragma braket result {oq3_pragma}
        """
    )
    result = simulator.run(qasm, shots=0)
    assert result.resultTypes[0].type == jaqcd_type
    assert isinstance(result.resultTypes[0].value, np.ndarray)


def test_unitary_pragma():
    qasm = """
    qubit[3] q;

    x q[0];
    h q[1];

    // unitary pragma for t gate
    #pragma braket unitary([[1.0, 0], [0, 0.70710678 + 0.70710678im]]) q[0]
    ti q[0];

    // unitary pragma for h gate (with phase shift)
    #pragma braket unitary([[0.70710678 im, 0.70710678im], [0 - -0.70710678im, -0.0 - 0.70710678im]]) q[1]
    gphase(-π/2) q[1];
    h q[1];

    // unitary pragma for ccnot gate
    #pragma braket unitary([[1.0, 0, 0, 0, 0, 0, 0, 0], [0, 1.0, 0, 0, 0, 0, 0, 0], [0, 0, 1.0, 0, 0, 0, 0, 0], [0, 0, 0, 1.0, 0, 0, 0, 0], [0, 0, 0, 0, 1.0, 0, 0, 0], [0, 0, 0, 0, 0, 1.0, 0, 0], [0, 0, 0, 0, 0, 0, 0, 1.0], [0, 0, 0, 0, 0, 0, 1.0, 0]]) q

    #pragma braket result state_vector
    """  # noqa
    simulator = StateVectorSimulator()
    result = simulator.run(OpenQASMProgram(source=qasm), shots=0)
    assert result.resultTypes[0].type == StateVector()
    assert np.allclose(
        result.resultTypes[0].value,
        [0, 0, 0, 0, 0.70710678, 0, 0, 0.70710678],
    )


def test_run_multiple_single_circuit():
    payload = [
        OpenQASMProgram(
            source="""
            OPENQASM 3.0;
            bit[1] b;
            qubit[1] q;
            h q[0];
            #pragma braket result state_vector
            """
        )
    ]
    simulator = StateVectorSimulator()
    results = simulator.run_multiple(payload, shots=0)
    assert np.allclose(results[0].resultTypes[0].value, np.array([1, 1]) / np.sqrt(2))


def test_run_multiple():
    payloads = [
        OpenQASMProgram(
            source=f"""
            OPENQASM 3.0;
            bit[1] b;
            qubit[1] q;
            {gate} q[0];
            #pragma braket result state_vector
            """
        )
        for gate in ["h", "z", "x"]
    ]
    simulator = StateVectorSimulator()
    results = simulator.run_multiple(payloads, shots=0)
    assert np.allclose(results[0].resultTypes[0].value, np.array([1, 1]) / np.sqrt(2))
    assert np.allclose(results[1].resultTypes[0].value, np.array([1, 0]))
    assert np.allclose(results[2].resultTypes[0].value, np.array([0, 1]))


@pytest.mark.timeout(300)
def test_run_single_executor():
    payload = OpenQASMProgram(
        source="""
            OPENQASM 3.0;
            bit[1] b;
            qubit[1] q;
            h q[0];
            #pragma braket result state_vector
            """
    )
    pool = ThreadPoolExecutor(2)
<<<<<<< HEAD
    simulator = StateVectorSimulator()
    fs = {pool.submit(simulator.run_openqasm, payload): ix for ix in range(10)}
    for future in as_completed(fs):
        results = future.result()
        assert np.allclose(results.resultTypes[0].value, np.array([1, 1]) / np.sqrt(2))


@pytest.mark.timeout(300)
def test_run_multiple_executor():
    payloads = [
        OpenQASMProgram(
            source=f"""
            OPENQASM 3.0;
            bit[1] b;
            qubit[1] q;
            {gate} q[0];
            #pragma braket result state_vector
            """
        )
        for gate in ["h", "z", "x"]
    ]
    pool = ThreadPoolExecutor(2)
    simulator = StateVectorSimulator()
    fs = {pool.submit(simulator.run_multiple, payloads): ix for ix in range(10)}
    for future in as_completed(fs):
        results = future.result()
        assert np.allclose(results[0].resultTypes[0].value, np.array([1, 1]) / np.sqrt(2))
=======
    simulator = StateVectorSimulator()
    fs = {pool.submit(simulator.run_openqasm, payload): ix for ix in range(10)}
    for future in as_completed(fs):
        results = future.result()
        assert np.allclose(results.resultTypes[0].value, np.array([1, 1]) / np.sqrt(2))


@pytest.mark.timeout(300)
def test_run_multiple_executor():
    payloads = [
        OpenQASMProgram(
            source=f"""
            OPENQASM 3.0;
            bit[1] b;
            qubit[1] q;
            {gate} q[0];
            #pragma braket result state_vector
            """
        )
        for gate in ["h", "z", "x"]
    ]
    pool = ThreadPoolExecutor(2)
    simulator = StateVectorSimulator()
    fs = {pool.submit(simulator.run_multiple, payloads): ix for ix in range(10)}
    for future in as_completed(fs):
        results = future.result()
        assert np.allclose(
            results[0].resultTypes[0].value, np.array([1, 1]) / np.sqrt(2)
        )
>>>>>>> 8b38551a
        assert np.allclose(results[1].resultTypes[0].value, np.array([1, 0]))
        assert np.allclose(results[2].resultTypes[0].value, np.array([0, 1]))<|MERGE_RESOLUTION|>--- conflicted
+++ resolved
@@ -174,69 +174,6 @@
                         "name": "inv",
                     },
                 ],
-<<<<<<< HEAD
-                "supportedPragmas": [
-                    "braket_unitary_matrix",
-                    "braket_result_type_state_vector",
-                    "braket_result_type_density_matrix",
-                    "braket_result_type_sample",
-                    "braket_result_type_expectation",
-                    "braket_result_type_variance",
-                    "braket_result_type_probability",
-                    "braket_result_type_amplitude",
-                ],
-                "forbiddenPragmas": [
-                    "braket_noise_amplitude_damping",
-                    "braket_noise_bit_flip",
-                    "braket_noise_depolarizing",
-                    "braket_noise_kraus",
-                    "braket_noise_pauli_channel",
-                    "braket_noise_generalized_amplitude_damping",
-                    "braket_noise_phase_flip",
-                    "braket_noise_phase_damping",
-                    "braket_noise_two_qubit_dephasing",
-                    "braket_noise_two_qubit_depolarizing",
-                    "braket_result_type_adjoint_gradient",
-                ],
-                "supportedResultTypes": [
-                    {
-                        "name": "Sample",
-                        "observables": observables,
-                        "minShots": 1,
-                        "maxShots": max_shots,
-                    },
-                    {
-                        "name": "Expectation",
-                        "observables": observables,
-                        "minShots": 0,
-                        "maxShots": max_shots,
-                    },
-                    {
-                        "name": "Variance",
-                        "observables": observables,
-                        "minShots": 0,
-                        "maxShots": max_shots,
-                    },
-                    {
-                        "name": "Probability",
-                        "minShots": 0,
-                        "maxShots": max_shots,
-                    },
-                    {"name": "StateVector", "minShots": 0, "maxShots": 0},
-                    {
-                        "name": "DensityMatrix",
-                        "minShots": 0,
-                        "maxShots": 0,
-                    },
-                    {"name": "Amplitude", "minShots": 0, "maxShots": 0},
-                ],
-                "supportPhysicalQubits": False,
-                "supportsPartialVerbatimBox": False,
-                "requiresContiguousQubitIndices": True,
-                "requiresAllQubitsMeasurement": True,
-                "supportsUnassignedMeasurements": True,
-                "disabledQubitRewiringSupported": False,
-=======
                 "shotsRange": [0, max_shots],
             },
             "action": {
@@ -363,7 +300,6 @@
                     "supportsUnassignedMeasurements": True,
                     "disabledQubitRewiringSupported": False,
                 },
->>>>>>> 8b38551a
             },
         },
         "paradigm": {"qubitCount": qubit_count},
@@ -707,15 +643,12 @@
         result = simulator.run(
             program,
             shots=shots_count,
-<<<<<<< HEAD
-=======
         )
         counter = Counter(
             [
                 "".join([str(m) for m in measurement])
                 for measurement in result.measurements
             ]
->>>>>>> 8b38551a
         )
         counter = Counter(["".join([str(m) for m in measurement]) for measurement in result.measurements])
         assert counter.keys() == {"00"}
@@ -1265,7 +1198,6 @@
             """
     )
     pool = ThreadPoolExecutor(2)
-<<<<<<< HEAD
     simulator = StateVectorSimulator()
     fs = {pool.submit(simulator.run_openqasm, payload): ix for ix in range(10)}
     for future in as_completed(fs):
@@ -1293,36 +1225,5 @@
     for future in as_completed(fs):
         results = future.result()
         assert np.allclose(results[0].resultTypes[0].value, np.array([1, 1]) / np.sqrt(2))
-=======
-    simulator = StateVectorSimulator()
-    fs = {pool.submit(simulator.run_openqasm, payload): ix for ix in range(10)}
-    for future in as_completed(fs):
-        results = future.result()
-        assert np.allclose(results.resultTypes[0].value, np.array([1, 1]) / np.sqrt(2))
-
-
-@pytest.mark.timeout(300)
-def test_run_multiple_executor():
-    payloads = [
-        OpenQASMProgram(
-            source=f"""
-            OPENQASM 3.0;
-            bit[1] b;
-            qubit[1] q;
-            {gate} q[0];
-            #pragma braket result state_vector
-            """
-        )
-        for gate in ["h", "z", "x"]
-    ]
-    pool = ThreadPoolExecutor(2)
-    simulator = StateVectorSimulator()
-    fs = {pool.submit(simulator.run_multiple, payloads): ix for ix in range(10)}
-    for future in as_completed(fs):
-        results = future.result()
-        assert np.allclose(
-            results[0].resultTypes[0].value, np.array([1, 1]) / np.sqrt(2)
-        )
->>>>>>> 8b38551a
         assert np.allclose(results[1].resultTypes[0].value, np.array([1, 0]))
         assert np.allclose(results[2].resultTypes[0].value, np.array([0, 1]))