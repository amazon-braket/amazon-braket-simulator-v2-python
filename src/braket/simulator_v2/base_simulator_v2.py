--- conflicted
+++ resolved
@@ -32,37 +32,6 @@
     if "juliacall" in sys.modules and hasattr(sys.modules["juliacall"], "Main"):
         os.environ["PYTHON_JULIACALL_HANDLE_SIGNALS"] = "yes"
         return
-<<<<<<< HEAD
-    for k, default in (
-        ("PYTHON_JULIACALL_HANDLE_SIGNALS", "yes"),
-        ("PYTHON_JULIACALL_THREADS", "auto"),
-        ("PYTHON_JULIACALL_OPTLEVEL", "3"),
-        # let the user's Conda/Pip handle installing things
-        ("JULIA_CONDAPKG_BACKEND", "Null"),
-    ):
-        os.environ[k] = os.environ.get(k, default)
-
-    import juliacall  # noqa: PLC0415
-
-    jl = juliacall.Main
-    jl.seval("using BraketSimulator, JSON3")
-    stock_oq3 = """
-    OPENQASM 3.0;
-    qubit[2] q;
-    h q[0];
-    cphaseshift(1.5707963267948966) q[1], q[0];
-    cnot q;
-    #pragma braket noise bit_flip(0.1) q[0]
-    #pragma braket result variance y(q[0])
-    #pragma braket result density_matrix q[0], q[1]
-    #pragma braket result probability
-    """
-    jl.BraketSimulator.simulate("braket_dm_v2", stock_oq3, "{}", 0)
-    return
-
-
-def setup_pool() -> None:
-=======
     else:
         for k, default in (
             ("PYTHON_JULIACALL_HANDLE_SIGNALS", "yes"),
@@ -134,7 +103,6 @@
     # in order to bypass the Python GIL. This protects us
     # when the simulator is used from a non-main thread from another
     # Python module, as occurs in the Qiskit-Braket plugin.
->>>>>>> a8b1fb7f
     global __JULIA_POOL__
     __JULIA_POOL__ = Pool(processes=1)
     __JULIA_POOL__.apply(setup_julia)
@@ -142,18 +110,12 @@
     atexit.register(__JULIA_POOL__.close)
 
 
-<<<<<<< HEAD
-def _handle_mmaped_result(
-    raw_result: dict, mmap_paths: list, obj_lengths: list
-) -> GateModelTaskResult:
-=======
 # large arrays are extremely expensive to transfer among Python
 # processes because they are pickle'd. For large arrays like for
 # StateVector, DensityMatrix, or Probability result types, we
 # instead do an mmap to disk, which is dramatically faster. For
 # smaller objects this isn't helpful.
 def _handle_mmaped_result(raw_result, mmap_paths, obj_lengths):
->>>>>>> a8b1fb7f
     result = GateModelTaskResult(**raw_result)
     if mmap_paths:
         mmap_files = mmap_paths
@@ -177,14 +139,10 @@
 
 
 class BaseLocalSimulatorV2(BaseLocalSimulator):
-<<<<<<< HEAD
     def __init__(self, device: str) -> None:
-=======
-    def __init__(self, device: str):
         global __JULIA_POOL__
         # if the pool is already set up, no need
         # to do anything
->>>>>>> a8b1fb7f
         if __JULIA_POOL__ is None:
             setup_pool()
         self._device = device
@@ -212,15 +170,11 @@
             ValueError: If result types are not specified in the IR or sample is specified
                 as a result type when shots=0. Or, if StateVector and Amplitude result types
                 are requested when shots>0.
-<<<<<<< HEAD
-        """  # noqa: DOC502
-=======
         """
         global __JULIA_POOL__
 
         # pass inputs and source as strings to avoid pickling a dict
         inputs_dict = json.dumps(openqasm_ir.inputs) if openqasm_ir.inputs else "{}"
->>>>>>> a8b1fb7f
         try:
             jl_result = __JULIA_POOL__.apply(
                 translate_and_run,
