--- conflicted
+++ resolved
@@ -1,4 +1,3 @@
-<<<<<<< HEAD
 from __future__ import annotations
 
 import atexit
@@ -23,58 +22,15 @@
     from collections.abc import Sequence
 
     from braket.ir.openqasm import Program as OpenQASMProgram
-=======
-import atexit
-import json
-from collections.abc import Sequence
-from multiprocessing.pool import Pool
-from typing import Optional, Union
-
-import numpy as np
-from braket.default_simulator.simulator import BaseLocalSimulator
-from braket.ir.jaqcd import DensityMatrix, Probability, StateVector
-from braket.ir.openqasm import Program as OpenQASMProgram
-from braket.task_result import GateModelTaskResult
-
-from braket.simulator_v2.julia_workers import (
-    _handle_julia_error,
-    translate_and_run,
-    translate_and_run_multiple,
-)
->>>>>>> 8b38551a
 
 __JULIA_POOL__ = None
 
 
-<<<<<<< HEAD
 def setup_julia() -> None:
-=======
-def setup_julia():
-    import os
-    import sys
-
->>>>>>> 8b38551a
     # don't reimport if we don't have to
     if "juliacall" in sys.modules:
         os.environ["PYTHON_JULIACALL_HANDLE_SIGNALS"] = "yes"
         return sys.modules["juliacall"].Main
-<<<<<<< HEAD
-    for k, default in (
-        ("PYTHON_JULIACALL_HANDLE_SIGNALS", "yes"),
-        ("PYTHON_JULIACALL_THREADS", "auto"),
-        ("PYTHON_JULIACALL_OPTLEVEL", "3"),
-        # let the user's Conda/Pip handle installing things
-        ("JULIA_CONDAPKG_BACKEND", "Null"),
-    ):
-        os.environ[k] = os.environ.get(k, default)
-    # install Julia and any packages as needed
-    os.environ["PYTHON_JULIAPKG_OFFLINE"] = "yes"
-    import juliacall  # noqa: PLC0415
-
-    jl = juliacall.Main
-    jl.seval("using JSON3, BraketSimulator")
-    sv_stock_oq3 = """
-=======
     else:
         for k, default in (
             ("PYTHON_JULIACALL_HANDLE_SIGNALS", "yes"),
@@ -90,7 +46,6 @@
         jl = juliacall.Main
         jl.seval("using JSON3, BraketSimulator")
         sv_stock_oq3 = """
->>>>>>> 8b38551a
         OPENQASM 3.0;
         input float theta;
         qubit[2] q;
@@ -102,11 +57,7 @@
         zz(theta) q;
         #pragma braket result expectation z(q[0])
         """
-<<<<<<< HEAD
-    dm_stock_oq3 = """
-=======
         dm_stock_oq3 = """
->>>>>>> 8b38551a
         OPENQASM 3.0;
         input float theta;
         qubit[2] q;
@@ -116,7 +67,6 @@
         xx(theta) q;
         yy(theta) q;
         zz(theta) q;
-<<<<<<< HEAD
         #pragma braket result probability
         """
     r = jl.BraketSimulator.simulate("braket_sv_v2", sv_stock_oq3, '{"theta": 0.1}', 0)
@@ -127,10 +77,8 @@
 
 
 def setup_pool() -> None:
-=======
         #pragma braket noise bit_flip(0.1) q[0]
         #pragma braket result probability
-        """
         r = jl.BraketSimulator.simulate(
             "braket_sv_v2", sv_stock_oq3, '{"theta": 0.1}', 0
         )
@@ -142,37 +90,16 @@
         return
 
 
-def setup_pool():
->>>>>>> 8b38551a
-    global __JULIA_POOL__
-    __JULIA_POOL__ = Pool(processes=1)
-    __JULIA_POOL__.apply(setup_julia)
-    atexit.register(__JULIA_POOL__.join)
-    atexit.register(__JULIA_POOL__.close)
-<<<<<<< HEAD
-
-
-class BaseLocalSimulatorV2(BaseLocalSimulator):
-    def __init__(self, device: str) -> None:
-=======
-    return
-
-
 class BaseLocalSimulatorV2(BaseLocalSimulator):
     def __init__(self, device: str):
         global __JULIA_POOL__
->>>>>>> 8b38551a
         if __JULIA_POOL__ is None:
             setup_pool()
         self._device = device
-
-<<<<<<< HEAD
     def initialize_simulation(self, **kwargs: dict) -> None:
         pass
-=======
     def initialize_simulation(self, **kwargs):
         return
->>>>>>> 8b38551a
 
     def run_openqasm(
         self,
@@ -194,12 +121,7 @@
             ValueError: If result types are not specified in the IR or sample is specified
                 as a result type when shots=0. Or, if StateVector and Amplitude result types
                 are requested when shots>0.
-<<<<<<< HEAD
         """  # noqa: DOC502
-=======
-        """
-        global __JULIA_POOL__
->>>>>>> 8b38551a
         try:
             jl_result = __JULIA_POOL__.apply(
                 translate_and_run,
@@ -222,15 +144,9 @@
     def run_multiple(
         self,
         programs: Sequence[OpenQASMProgram],
-<<<<<<< HEAD
-        max_parallel: int | None = -1,  # noqa: ARG002
-        shots: int | None = 0,
-        inputs: dict | Sequence[dict] | None = None,
-=======
         max_parallel: Optional[int] = -1,
         shots: Optional[int] = 0,
-        inputs: Optional[Union[dict, Sequence[dict]]] = {},
->>>>>>> 8b38551a
+        inputs: Optional[Union[dict, Sequence[dict]]],
     ) -> list[GateModelTaskResult]:
         """
         Run the tasks specified by the given IR programs.
@@ -238,23 +154,16 @@
         such as the extra parameters for AHS simulations.
         Args:
             programs (Sequence[OQ3Program]): The IR representations of the programs
-<<<<<<< HEAD
-            max_parallel (int | None): The maximum number of programs to run in parallel.
-=======
             max_parallel (Optional[int]): The maximum number of programs to run in parallel.
->>>>>>> 8b38551a
                 Default is the number of logical CPUs.
 
         Returns:
             list[GateModelTaskResult]: A list of result objects, with the ith object being
             the result of the ith program.
         """
-<<<<<<< HEAD
         if inputs is None:
             inputs = {}
-=======
         global __JULIA_POOL__
->>>>>>> 8b38551a
         try:
             jl_results = __JULIA_POOL__.apply(
                 translate_and_run_multiple,
@@ -263,13 +172,7 @@
         except Exception as e:
             _handle_julia_error(e)
 
-<<<<<<< HEAD
         results = [GateModelTaskResult(**json.loads(jl_result)) for jl_result in jl_results]
-=======
-        results = [
-            GateModelTaskResult(**json.loads(jl_result)) for jl_result in jl_results
-        ]
->>>>>>> 8b38551a
         jl_results = None
         for p_ix, program in enumerate(programs):
             results[p_ix].additionalMetadata.action = program
@@ -290,56 +193,28 @@
     np.ndarray. This must be done because the wrapper Julia simulator results Python lists to comply
     with the pydantic specification for ResultTypeValues.
     """
-<<<<<<< HEAD
 
     def reconstruct_complex(v: list | float) -> complex | float:
         if isinstance(v, list):
             return complex(v[0], v[1])
         return v
 
-=======
-
-    def reconstruct_complex(v):
-        if isinstance(v, list):
-            return complex(v[0], v[1])
-        else:
-            return v
-
->>>>>>> 8b38551a
     for result_ind, result_type in enumerate(task_result.resultTypes):
         # Amplitude
         if isinstance(result_type.value, dict):
             val = task_result.resultTypes[result_ind].value
-<<<<<<< HEAD
             task_result.resultTypes[result_ind].value = {k: reconstruct_complex(v) for (k, v) in val.items()}
         elif isinstance(result_type.type, StateVector):
-=======
-            task_result.resultTypes[result_ind].value = {
-                k: reconstruct_complex(v) for (k, v) in val.items()
-            }
-        if isinstance(result_type.type, StateVector):
->>>>>>> 8b38551a
             val = task_result.resultTypes[result_ind].value
             # complex are stored as tuples of reals
             fixed_val = [reconstruct_complex(v) for v in val]
             task_result.resultTypes[result_ind].value = np.asarray(fixed_val)
-<<<<<<< HEAD
         elif isinstance(result_type.type, DensityMatrix):
             val = task_result.resultTypes[result_ind].value
             # complex are stored as tuples of reals
             fixed_val = [[reconstruct_complex(v) for v in inner_val] for inner_val in val]
             task_result.resultTypes[result_ind].value = np.asarray(fixed_val)
         elif isinstance(result_type.type, Probability):
-=======
-        if isinstance(result_type.type, DensityMatrix):
-            val = task_result.resultTypes[result_ind].value
-            # complex are stored as tuples of reals
-            fixed_val = [
-                [reconstruct_complex(v) for v in inner_val] for inner_val in val
-            ]
-            task_result.resultTypes[result_ind].value = np.asarray(fixed_val)
-        if isinstance(result_type.type, Probability):
->>>>>>> 8b38551a
             val = task_result.resultTypes[result_ind].value
             task_result.resultTypes[result_ind].value = np.asarray(val)
 
