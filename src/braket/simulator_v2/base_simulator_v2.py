--- conflicted
+++ resolved
@@ -30,35 +30,6 @@
     # don't reimport if we don't have to
     if "juliacall" in sys.modules:
         os.environ["PYTHON_JULIACALL_HANDLE_SIGNALS"] = "yes"
-<<<<<<< HEAD
-        return sys.modules["juliacall"].Main
-    for k, default in (
-        ("PYTHON_JULIACALL_HANDLE_SIGNALS", "yes"),
-        ("PYTHON_JULIACALL_THREADS", "auto"),
-        ("PYTHON_JULIACALL_OPTLEVEL", "3"),
-        # let the user's Conda/Pip handle installing things
-        ("JULIA_CONDAPKG_BACKEND", "Null"),
-    ):
-        os.environ[k] = os.environ.get(k, default)
-
-    import juliacall  # noqa: PLC0415
-
-    jl = juliacall.Main
-    jl.seval("using JSON3, BraketSimulator")
-    sv_stock_oq3 = """
-        OPENQASM 3.0;
-        input float theta;
-        qubit[2] q;
-        h q[0];
-        cnot q;
-        x q[0];
-        xx(theta) q;
-        yy(theta) q;
-        zz(theta) q;
-        #pragma braket result expectation z(q[0])
-        """
-    dm_stock_oq3 = """
-=======
         return
     else:
         for k, default in (
@@ -75,27 +46,11 @@
         jl = juliacall.Main
         jl.seval("using BraketSimulator, JSON3")
         stock_oq3 = """
->>>>>>> c5e9bcd9
         OPENQASM 3.0;
         qubit[2] q;
         h q[0];
         cphaseshift(1.5707963267948966) q[1], q[0];
         cnot q;
-<<<<<<< HEAD
-        xx(theta) q;
-        yy(theta) q;
-        zz(theta) q;
-        #pragma braket result probability
-        """
-    r = jl.BraketSimulator.simulate("braket_sv_v2", sv_stock_oq3, '{"theta": 0.1}', 0)
-    jl.JSON3.write(r)
-    r = jl.BraketSimulator.simulate("braket_dm_v2", dm_stock_oq3, '{"theta": 0.1}', 0)
-    jl.JSON3.write(r)
-    return jl
-
-
-def setup_pool() -> None:
-=======
         #pragma braket noise bit_flip(0.1) q[0]
         #pragma braket result variance y(q[0])
         #pragma braket result density_matrix q[0], q[1]
@@ -106,7 +61,6 @@
 
 
 def setup_pool():
->>>>>>> c5e9bcd9
     global __JULIA_POOL__
     __JULIA_POOL__ = Pool(processes=1)
     __JULIA_POOL__.apply(setup_julia)
@@ -216,9 +170,6 @@
         except Exception as e:
             _handle_julia_error(e)
 
-<<<<<<< HEAD
-        results = [GateModelTaskResult(**json.loads(jl_result)) for jl_result in jl_results]
-=======
         loaded_result = json.loads(jl_results[0])
         paths_and_lens = json.loads(jl_results[1])
         results_paths_lens = [
@@ -229,7 +180,6 @@
             _handle_mmaped_result(*result_path_len)
             for result_path_len in results_paths_lens
         ]
->>>>>>> c5e9bcd9
         jl_results = None
         for p_ix, program in enumerate(programs):
             results[p_ix].additionalMetadata.action = program
@@ -265,17 +215,10 @@
             }
         elif isinstance(result_type.type, StateVector):
             val = task_result.resultTypes[result_ind].value
-<<<<<<< HEAD
-            # complex are stored as tuples of reals
-            fixed_val = [reconstruct_complex(v) for v in val]
-            task_result.resultTypes[result_ind].value = np.asarray(fixed_val)
-        elif isinstance(result_type.type, DensityMatrix):
-=======
             if isinstance(val, list):
                 fixed_val = [reconstruct_complex(v) for v in val]
                 task_result.resultTypes[result_ind].value = np.asarray(fixed_val)
         if isinstance(result_type.type, DensityMatrix):
->>>>>>> c5e9bcd9
             val = task_result.resultTypes[result_ind].value
             # complex are stored as tuples of reals
             fixed_val = [[reconstruct_complex(v) for v in inner_val] for inner_val in val]
