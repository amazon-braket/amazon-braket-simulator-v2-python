--- conflicted
+++ resolved
@@ -10,15 +10,10 @@
     from braket.ir.openqasm import Program as OpenQASMProgram
 
 
-<<<<<<< HEAD
-def _handle_julia_error(error: str) -> None:
-    if isinstance(error, sys.modules["juliacall"].JuliaError):
-=======
 def _handle_julia_error(error):
     # in case juliacall isn't loaded
     print(error)
     if type(error).__name__ == "JuliaError":
->>>>>>> c5e9bcd9
         python_exception = getattr(error.exception, "alternate_type", None)
         if python_exception is None:
             # convert to RuntimeError as JuliaError can't be serialized
