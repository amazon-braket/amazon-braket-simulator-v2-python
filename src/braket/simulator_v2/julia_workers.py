--- conflicted
+++ resolved
@@ -27,17 +27,10 @@
     raise error
 
 
-<<<<<<< HEAD
-def translate_and_run(device_id: str, openqasm_ir: OpenQASMProgram, shots: int = 0) -> str:
-    jl = sys.modules["juliacall"].Main
-    jl.GC.enable(False)  # noqa: FBT003
-    jl_inputs = json.dumps(openqasm_ir.inputs) if openqasm_ir.inputs else "{}"
-=======
 def translate_and_run(
     device_id: str, openqasm_source: str, openqasm_inputs: str, shots: int = 0
 ) -> str:
     jl = getattr(sys.modules["juliacall"], "Main")
->>>>>>> a8b1fb7f
     try:
         result = jl.BraketSimulator.simulate(
             device_id,
@@ -47,11 +40,6 @@
         )
     except Exception as e:
         _handle_julia_error(e)
-<<<<<<< HEAD
-    finally:
-        jl.GC.enable(True)  # noqa: FBT003
-=======
->>>>>>> a8b1fb7f
 
     return result
 
