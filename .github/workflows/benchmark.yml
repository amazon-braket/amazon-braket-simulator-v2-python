name: Benchmark

on:
  push:
    branches: [ main ]
  pull_request:

jobs:
  benchmark:
    runs-on: ubuntu-latest
    timeout-minutes: 30
    steps:
    - uses: actions/checkout@v4
    - name: Install juliaup
      uses: julia-actions/install-juliaup@v2.1.2
      with:
        channel: '1'
    - name: Update Julia registry 
      shell: julia --project=. --color=yes {0}
      run: |
        using Pkg
        Pkg.Registry.update()
    - name: Set up Python
      uses: actions/setup-python@v5
      with:
        python-version: 3.9
    - name: Install dependencies
      run: |
        pip install -e .[test] # to put juliapkg.json in sys.path
        python -c 'import juliacall' # force install of all deps
    - name: Benchmark
      run: |
        pytest -n 0 benchmark/benchmark.py --benchmark-json=benchmark/output.json
<<<<<<< HEAD
    # - name: Store benchmark result
    #   uses: benchmark-action/github-action-benchmark@v1
    #   with:
    #     name: Python Benchmark with pytest-benchmark
    #     tool: 'pytest'
    #     output-file-path: benchmark/output.json
    #     # don't auto-deploy to gh-pages for now
    #     #github-token: ${{ secrets.GITHUB_TOKEN }}
    #     #auto-push: true
    #     # Show alert with commit comment on detecting possible performance regression
    #     alert-threshold: '200%'
    #     # comment-on-alert: true
    #     fail-on-alert: true
=======
    - name: Store benchmark result
      uses: benchmark-action/github-action-benchmark@v1
      with:
        name: Python Benchmark with pytest-benchmark
        tool: 'pytest'
        output-file-path: benchmark/output.json
        github-token: ${{ secrets.GITHUB_TOKEN }}
        # don't auto-deploy to gh-pages for now
        #auto-push: true
        # Show alert with commit comment on detecting possible performance regression
        alert-threshold: '200%'
        comment-on-alert: true
        fail-on-alert: true
>>>>>>> e18ad32d
<|MERGE_RESOLUTION|>--- conflicted
+++ resolved
@@ -31,7 +31,6 @@
     - name: Benchmark
       run: |
         pytest -n 0 benchmark/benchmark.py --benchmark-json=benchmark/output.json
-<<<<<<< HEAD
     # - name: Store benchmark result
     #   uses: benchmark-action/github-action-benchmark@v1
     #   with:
@@ -45,18 +44,3 @@
     #     alert-threshold: '200%'
     #     # comment-on-alert: true
     #     fail-on-alert: true
-=======
-    - name: Store benchmark result
-      uses: benchmark-action/github-action-benchmark@v1
-      with:
-        name: Python Benchmark with pytest-benchmark
-        tool: 'pytest'
-        output-file-path: benchmark/output.json
-        github-token: ${{ secrets.GITHUB_TOKEN }}
-        # don't auto-deploy to gh-pages for now
-        #auto-push: true
-        # Show alert with commit comment on detecting possible performance regression
-        alert-threshold: '200%'
-        comment-on-alert: true
-        fail-on-alert: true
->>>>>>> e18ad32d
