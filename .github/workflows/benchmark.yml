--- conflicted
+++ resolved
@@ -37,14 +37,9 @@
         name: Python Benchmark with pytest-benchmark
         tool: 'pytest'
         output-file-path: benchmark/output.json
-<<<<<<< HEAD
-        github-token: ${{ secrets.CODECOV_TOKEN }}
-        auto-push: true
-=======
         # don't auto-deploy to gh-pages for now
         #github-token: ${{ secrets.GITHUB_TOKEN }}
         #auto-push: true
->>>>>>> 2280398c
         # Show alert with commit comment on detecting possible performance regression
         alert-threshold: '200%'
         comment-on-alert: true
